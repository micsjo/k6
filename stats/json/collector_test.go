/*
 *
 * k6 - a next-generation load testing tool
 * Copyright (C) 2016 Load Impact
 *
 * This program is free software: you can redistribute it and/or modify
 * it under the terms of the GNU Affero General Public License as
 * published by the Free Software Foundation, either version 3 of the
 * License, or (at your option) any later version.
 *
 * This program is distributed in the hope that it will be useful,
 * but WITHOUT ANY WARRANTY; without even the implied warranty of
 * MERCHANTABILITY or FITNESS FOR A PARTICULAR PURPOSE.  See the
 * GNU Affero General Public License for more details.
 *
 * You should have received a copy of the GNU Affero General Public License
 * along with this program.  If not, see <http://www.gnu.org/licenses/>.
 *
 */

package json

import (
<<<<<<< HEAD
=======
	"github.com/loadimpact/k6/lib"
	"github.com/spf13/afero"
	"github.com/stretchr/testify/assert"
>>>>>>> 4e47b540
	"os"
	"testing"

	"github.com/loadimpact/k6/lib"
	"github.com/stretchr/testify/assert"
)

func TestNew(t *testing.T) {
	testdata := map[string]bool{
		"/nonexistent/badplacetolog.log": false,
		"./okplacetolog.log":             true,
		"okplacetolog.log":               true,
	}

	for path, succ := range testdata {
		t.Run("path="+path, func(t *testing.T) {
			defer func() { _ = os.Remove(path) }()

			collector, err := New(path, afero.NewOsFs(), lib.Options{})
			if succ {
				assert.NoError(t, err)
				assert.NotNil(t, collector)
			} else {
				assert.Error(t, err)
				assert.Nil(t, collector)
			}
		})
	}
}<|MERGE_RESOLUTION|>--- conflicted
+++ resolved
@@ -21,12 +21,9 @@
 package json
 
 import (
-<<<<<<< HEAD
-=======
 	"github.com/loadimpact/k6/lib"
 	"github.com/spf13/afero"
 	"github.com/stretchr/testify/assert"
->>>>>>> 4e47b540
 	"os"
 	"testing"
 
