--- conflicted
+++ resolved
@@ -29,11 +29,8 @@
 	log "github.com/Sirupsen/logrus"
 	"github.com/loadimpact/k6/lib"
 	"github.com/loadimpact/k6/stats"
-<<<<<<< HEAD
-=======
 	"github.com/spf13/afero"
 	"io"
->>>>>>> 4e47b540
 )
 
 type Collector struct {
