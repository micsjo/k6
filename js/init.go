--- conflicted
+++ resolved
@@ -23,13 +23,9 @@
 import (
 	"errors"
 	"fmt"
-<<<<<<< HEAD
-	"io/ioutil"
-=======
 	"github.com/loadimpact/k6/stats"
 	"github.com/robertkrimen/otto"
 	"github.com/spf13/afero"
->>>>>>> 4e47b540
 	"path/filepath"
 	"strings"
 
