/*
 *
 * k6 - a next-generation load testing tool
 * Copyright (C) 2016 Load Impact
 *
 * This program is free software: you can redistribute it and/or modify
 * it under the terms of the GNU Affero General Public License as
 * published by the Free Software Foundation, either version 3 of the
 * License, or (at your option) any later version.
 *
 * This program is distributed in the hope that it will be useful,
 * but WITHOUT ANY WARRANTY; without even the implied warranty of
 * MERCHANTABILITY or FITNESS FOR A PARTICULAR PURPOSE.  See the
 * GNU Affero General Public License for more details.
 *
 * You should have received a copy of the GNU Affero General Public License
 * along with this program.  If not, see <http://www.gnu.org/licenses/>.
 *
 */

package js

import (
	"encoding/json"
<<<<<<< HEAD
=======
	"github.com/loadimpact/k6/lib"
	"github.com/loadimpact/k6/stats"
	"github.com/robertkrimen/otto"
>>>>>>> 4e47b540
	"io"
	"io/ioutil"
	"net/http"
	"net/http/httptrace"
	"strconv"
	"strings"
<<<<<<< HEAD

	"github.com/loadimpact/k6/lib"
	"github.com/loadimpact/k6/stats"
=======
	"sync"
>>>>>>> 4e47b540
)

type HTTPResponse struct {
	Status int
}

type HTTPParams struct {
	Headers map[string]string `json:"headers"`
	Tags    map[string]string `json:"tags"`
}

func (a JSAPI) HTTPRequest(method, url, body string, paramData string) map[string]interface{} {
	bodyReader := io.Reader(nil)
	if body != "" {
		bodyReader = strings.NewReader(body)
	}
	req, err := http.NewRequest(method, url, bodyReader)
	if err != nil {
		throw(a.vu.vm, err)
	}

	var params HTTPParams
	if err := json.Unmarshal([]byte(paramData), &params); err != nil {
		throw(a.vu.vm, err)
	}

	for key, value := range params.Headers {
		req.Header.Set(key, value)
	}

	tags := map[string]string{
		"vu":     a.vu.IDString,
		"status": "0",
		"method": method,
		"url":    url,
		"group":  a.vu.group.Path,
	}
	for key, value := range params.Tags {
		tags[key] = value
	}

	tracer := lib.Tracer{}
	res, err := a.vu.HTTPClient.Do(req.WithContext(httptrace.WithClientTrace(a.vu.ctx, tracer.Trace())))
	if err != nil {
		a.vu.Samples = append(a.vu.Samples, tracer.Done().Samples(tags)...)
		throw(a.vu.vm, err)
	}
	tags["status"] = strconv.Itoa(res.StatusCode)

	resBody, err := ioutil.ReadAll(res.Body)
	if err != nil {
		a.vu.Samples = append(a.vu.Samples, tracer.Done().Samples(tags)...)
		throw(a.vu.vm, err)
	}
	_ = res.Body.Close()

	trail := tracer.Done()
	a.vu.Samples = append(a.vu.Samples, trail.Samples(tags)...)

	headers := make(map[string]string)
	for k, v := range res.Header {
		headers[k] = strings.Join(v, ", ")
	}
	return map[string]interface{}{
		"url":     res.Request.URL.String(),
		"status":  res.StatusCode,
		"body":    string(resBody),
		"headers": headers,
		"timings": map[string]float64{
			"duration":   stats.D(trail.Duration),
			"blocked":    stats.D(trail.Blocked),
			"looking_up": stats.D(trail.LookingUp),
			"connecting": stats.D(trail.Connecting),
			"sending":    stats.D(trail.Sending),
			"waiting":    stats.D(trail.Waiting),
			"receiving":  stats.D(trail.Receiving),
		},
	}
}

func (a JSAPI) BatchHTTPRequest(requests otto.Value) otto.Value {
	obj := requests.Object()

	wg := sync.WaitGroup{}
	mutex := sync.Mutex{}
	for _, key := range obj.Keys() {
		v, _ := obj.Get(key)

		var method string
		var url string
		var body string
		var params string

		o := v.Object()

		v, _ = o.Get("method")
		method = v.String()
		v, _ = o.Get("url")
		url = v.String()
		v, _ = o.Get("body")
		body = v.String()
		v, _ = o.Get("params")
		params = v.String()

		wg.Add(1)
		go func(tkey string) {
			defer wg.Done()

			res := a.HTTPRequest(method, url, body, params)

			mutex.Lock()
			defer mutex.Unlock()

			_ = obj.Set(tkey, res)
		}(key)
	}

	wg.Wait()
	return obj.Value()
}<|MERGE_RESOLUTION|>--- conflicted
+++ resolved
@@ -22,25 +22,16 @@
 
 import (
 	"encoding/json"
-<<<<<<< HEAD
-=======
 	"github.com/loadimpact/k6/lib"
 	"github.com/loadimpact/k6/stats"
 	"github.com/robertkrimen/otto"
->>>>>>> 4e47b540
 	"io"
 	"io/ioutil"
 	"net/http"
 	"net/http/httptrace"
 	"strconv"
 	"strings"
-<<<<<<< HEAD
-
-	"github.com/loadimpact/k6/lib"
-	"github.com/loadimpact/k6/stats"
-=======
 	"sync"
->>>>>>> 4e47b540
 )
 
 type HTTPResponse struct {
